--- conflicted
+++ resolved
@@ -14,11 +14,7 @@
 };
 
 export default async function runAST(
-<<<<<<< HEAD
 	originalAST: AST | NestedCollectionNode,
-=======
-	originalAST: AST,
->>>>>>> b486cefc
 	options?: RunASTOptions
 ): Promise<null | Item | Item[]> {
 	const ast = cloneDeep(originalAST);
@@ -26,19 +22,11 @@
 	const query = options?.query || ast.query;
 	const knex = options?.knex || database;
 
-<<<<<<< HEAD
 	if (ast.type === 'm2a') {
 		return null;
 	} else {
 		return await runQuery(ast);
 	}
-=======
-	// Retrieve the database columns to select in the current AST
-	const { columnsToSelect, primaryKeyField, nestedCollectionASTs } = await parseCurrentLevel(
-		ast,
-		knex
-	);
->>>>>>> b486cefc
 
 	async function runQuery(ast: AST | O2MNode | M2ONode) {
 		// Retrieve the database columns to select in the current AST
@@ -83,23 +71,13 @@
 			}
 		}
 
-<<<<<<< HEAD
 		// During the fetching of data, we have to inject a couple of required fields for the child nesting
 		// to work (primary / foreign keys) even if they're not explicitly requested. After all fetching
 		// and nesting is done, we parse through the output structure, and filter out all non-requested
 		// fields
 		if (options?.child !== true) {
-			items = removeTemporaryFields(items, ast);
-		}
-=======
-	// During the fetching of data, we have to inject a couple of required fields for the child nesting
-	// to work (primary / foreign keys) even if they're not explicitly requested. After all fetching
-	// and nesting is done, we parse through the output structure, and filter out all non-requested
-	// fields
-	if (options?.child !== true) {
-		items = removeTemporaryFields(items, originalAST, primaryKeyField);
-	}
->>>>>>> b486cefc
+			items = removeTemporaryFields(items, ast, primaryKeyField);
+		}
 
 		return items;
 	}
@@ -168,11 +146,7 @@
 }
 
 function applyParentFilters(
-<<<<<<< HEAD
 	nestedCollectionNodes: NestedCollectionNode[],
-=======
-	nestedCollectionASTs: NestedCollectionAST[],
->>>>>>> b486cefc
 	parentItem: Item | Item[]
 ) {
 	const parentItems = Array.isArray(parentItem) ? parentItem : [parentItem];
@@ -184,30 +158,17 @@
 			nestedNode.query = {
 				...nestedNode.query,
 				filter: {
-<<<<<<< HEAD
 					...(nestedNode.query.filter || {}),
 					[nestedNode.relation.one_primary!]: {
 						_in: uniq(
 							parentItems.map((res) => res[nestedNode.relation.many_field])
-=======
-					...(nestedAST.query.filter || {}),
-					[nestedAST.relation.one_primary]: {
-						_in: uniq(
-							parentItems.map((res) => res[nestedAST.relation.many_field])
->>>>>>> b486cefc
 						).filter((id) => id),
 					},
 				},
 			};
-<<<<<<< HEAD
 		} else if (nestedNode.type === 'o2m') {
 			const relatedM2OisFetched = !!nestedNode.children.find((child) => {
 				return child.type === 'field' && child.name === nestedNode.relation.many_field;
-=======
-		} else {
-			const relatedM2OisFetched = !!nestedAST.children.find((child) => {
-				return child.type === 'field' && child.name === nestedAST.relation.many_field;
->>>>>>> b486cefc
 			});
 
 			if (relatedM2OisFetched === false) {
@@ -217,15 +178,9 @@
 			nestedNode.query = {
 				...nestedNode.query,
 				filter: {
-<<<<<<< HEAD
 					...(nestedNode.query.filter || {}),
 					[nestedNode.relation.many_field]: {
 						_in: uniq(parentItems.map((res) => res[nestedNode.parentKey])).filter(
-=======
-					...(nestedAST.query.filter || {}),
-					[nestedAST.relation.many_field]: {
-						_in: uniq(parentItems.map((res) => res[nestedAST.parentKey])).filter(
->>>>>>> b486cefc
 							(id) => id
 						),
 					},
@@ -240,11 +195,7 @@
 function mergeWithParentItems(
 	nestedItem: Item | Item[],
 	parentItem: Item | Item[],
-<<<<<<< HEAD
 	nestedNode: NestedCollectionNode,
-=======
-	nestedAST: NestedCollectionAST,
->>>>>>> b486cefc
 	o2mLimit?: number | null
 ) {
 	const nestedItems = Array.isArray(nestedItem) ? nestedItem : [nestedItem];
@@ -254,11 +205,7 @@
 		for (const parentItem of parentItems) {
 			const itemChild = nestedItems.find((nestedItem) => {
 				return (
-<<<<<<< HEAD
 					nestedItem[nestedNode.relation.one_primary!] === parentItem[nestedNode.fieldKey]
-=======
-					nestedItem[nestedAST.relation.one_primary] === parentItem[nestedAST.fieldKey]
->>>>>>> b486cefc
 				);
 			});
 
@@ -271,18 +218,11 @@
 				if (Array.isArray(nestedItem[nestedNode.relation.many_field])) return true;
 
 				return (
-<<<<<<< HEAD
 					nestedItem[nestedNode.relation.many_field] ===
 						parentItem[nestedNode.relation.one_primary!] ||
 					nestedItem[nestedNode.relation.many_field]?.[
 						nestedNode.relation.many_primary
 					] === parentItem[nestedNode.relation.one_primary!]
-=======
-					nestedItem[nestedAST.relation.many_field] ===
-						parentItem[nestedAST.relation.one_primary] ||
-					nestedItem[nestedAST.relation.many_field]?.[nestedAST.relation.many_primary] ===
-						parentItem[nestedAST.relation.one_primary]
->>>>>>> b486cefc
 				);
 			});
 
@@ -301,12 +241,8 @@
 
 function removeTemporaryFields(
 	rawItem: Item | Item[],
-<<<<<<< HEAD
-	ast: AST | O2MNode | M2ONode
-=======
-	ast: AST | NestedCollectionAST,
+	ast: AST | O2MNode | M2ONode,
 	primaryKeyField: string
->>>>>>> b486cefc
 ): Item | Item[] {
 	const rawItems: Item[] = Array.isArray(rawItem) ? rawItem : [rawItem];
 
@@ -314,18 +250,11 @@
 
 	const fields = ast.children
 		.filter((child) => child.type === 'field')
-<<<<<<< HEAD
 		.map((child) => (child as FieldNode).name);
 
 	const nestedCollections = ast.children.filter(
 		(child) => child.type !== 'field'
 	) as NestedCollectionNode[];
-=======
-		.map((child) => child.name);
-	const nestedCollections = ast.children.filter(
-		(child) => child.type === 'collection'
-	) as NestedCollectionAST[];
->>>>>>> b486cefc
 
 	for (const rawItem of rawItems) {
 		if (rawItem === null) return rawItem;
@@ -333,19 +262,12 @@
 		const item = fields.length > 0 ? pick(rawItem, fields) : rawItem[primaryKeyField];
 
 		for (const nestedCollection of nestedCollections) {
-<<<<<<< HEAD
 			if (item[nestedCollection.fieldKey] !== null && nestedCollection.type !== 'm2a') {
 				/** @TODO REMOVE M2A CHECK HERE */
 				item[nestedCollection.fieldKey] = removeTemporaryFields(
 					rawItem[nestedCollection.fieldKey],
-					nestedCollection
-=======
-			if (item[nestedCollection.fieldKey] !== null) {
-				item[nestedCollection.fieldKey] = removeTemporaryFields(
-					rawItem[nestedCollection.fieldKey],
 					nestedCollection,
 					nestedCollection.parentKey
->>>>>>> b486cefc
 				);
 			}
 		}
